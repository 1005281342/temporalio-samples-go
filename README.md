--- conflicted
+++ resolved
@@ -103,17 +103,12 @@
 
 - [**Request/Response with Response Queries**](https://github.com/temporalio/samples-go/tree/master/reqrespquery): Demonstrates how to accept requests via signals and use queries to poll for responses.
 
-<<<<<<< HEAD
 ### Third Party Libraries
 
 Temporal users maintain their own libraries, which may be helpful to you for learning. Be careful when relying on them wholesale as they are not professionally maintained by Temporal.
 
 - https://github.com/Courtsite/temporal-go-helpers Common convenience methods, and developer ergonomics for Temporal's Go SDK, including a `saga` helper for easily executing compensation rollback logic, and `ReceiveWithTimeout` to receive Signal with Timeout.
 
-<!-- @@@SNIPEND -->
-
-=======
->>>>>>> af88d070
 ### Pending examples
 
 Mostly examples we haven't yet ported from https://github.com/temporalio/samples-java/
